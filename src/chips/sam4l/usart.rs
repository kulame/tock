use helpers::*;
use core::mem;
use hil::{uart, Controller};
use hil::uart::{Parity, Mode};
use dma::{DMAChannel, DMAClient, DMAPeripheral};
use nvic;
use pm::{self, Clock, PBAClock};
use chip;

#[repr(C, packed)]
struct Registers {
    cr: u32,
    mr: u32,
    ier: u32,
    idr: u32,
    imr: u32,
    csr: u32,
    rhr: u32,
    thr: u32,
    brgr: u32, // 0x20
    rtor: u32,
    ttgr: u32,
    reserved0: [u32; 5],
    fidi: u32, // 0x40
    ner: u32,
    reserved1: u32,
    ifr: u32,
    man: u32,
    linmr: u32,
    linir: u32,
    linbrr: u32,
    wpmr: u32,
    wpsr: u32,
    version: u32
}

const SIZE: usize = 0x4000;
const BASE_ADDRESS: usize = 0x40024000;

#[derive(Copy,Clone)]
pub enum Location {
    USART0, USART1, USART2, USART3
}

pub struct USART {
    regs: *mut Registers,
    client: Option<&'static uart::Client>,
    clock: Clock,
    nvic: nvic::NvicIdx,
    dma_peripheral: DMAPeripheral,
    dma: Option<&'static mut DMAChannel>,
}

pub struct USARTParams {
    //pub client: &'static Shared<uart::Client>,
    pub baud_rate: u32,
    pub data_bits: u8,
    pub parity: Parity,
    pub mode: Mode,
}

impl Controller for USART {
    type Config = USARTParams;

    fn configure(&self, params: USARTParams) {
     //   self.client = Some(params.client.borrow_mut());
        let chrl = ((params.data_bits - 1) & 0x3) as u32;
        let mode =
            (params.mode as u32) /* mode */
            | 0 << 4 /*USCLKS*/
            | chrl << 6 /* Character Length */
            | (params.parity as u32) << 9 /* Parity */
            | 0 << 12 /* Number of stop bits = 1 */
            | 1 << 19 /* Oversample at 8 times baud rate */;

        self.enable_clock();
        self.set_baud_rate(params.baud_rate);
        self.set_mode(mode);
        let regs : &mut Registers = unsafe { mem::transmute(self.regs) };
        volatile_store(&mut regs.ttgr, 4);
        self.enable_rx_interrupts();
    }
}

pub static mut USART0 : USART =
    USART::new(Location::USART0, PBAClock::USART0, nvic::NvicIdx::USART0);
pub static mut USART1 : USART =
    USART::new(Location::USART1, PBAClock::USART1, nvic::NvicIdx::USART1);
pub static mut USART2 : USART =
    USART::new(Location::USART2, PBAClock::USART2, nvic::NvicIdx::USART2);
pub static mut USART3 : USART =
    USART::new(Location::USART3, PBAClock::USART3, nvic::NvicIdx::USART3);

impl USART {
    const fn new(location: Location, clock: PBAClock, nvic: nvic::NvicIdx)
            -> USART {
        USART {
            regs: (BASE_ADDRESS + (location as usize) * SIZE)
                as *mut Registers,
            clock: Clock::PBA(clock),
            nvic: nvic,
            dma: None,
            dma_peripheral: DMAPeripheral::USART0_RX, // Set to some default.
                                                      // This is updated when a
                                                      // real DMA is configured.
            client: None,
        }
    }

    pub fn set_client<C: uart::Client>(&mut self, client: &'static C) {
        self.client = Some(client);
    }

    pub fn set_dma(&mut self, dma: &'static mut DMAChannel, dma_peripheral: DMAPeripheral) {
        self.dma = Some(dma);
        self.dma_peripheral = dma_peripheral;
    }

    fn set_baud_rate(&self, baud_rate: u32) {
        let cd = 48000000 / (8 * baud_rate);
        let regs : &mut Registers = unsafe { mem::transmute(self.regs) };
        volatile_store(&mut regs.brgr, cd);
    }

    fn set_mode(&self, mode: u32) {
        let regs : &mut Registers = unsafe { mem::transmute(self.regs) };
        volatile_store(&mut regs.mr, mode);
    }

    fn enable_clock(&self) {
        unsafe {
            pm::enable_clock(self.clock);
        }
    }

    fn enable_nvic(&self) {
        unsafe {
            nvic::enable(self.nvic);
        }
    }

    fn disable_nvic(&self) {
        unsafe {
            nvic::disable(self.nvic);
        }
    }

    pub fn enable_rx_interrupts(&self) {
        self.enable_nvic();
        let regs : &mut Registers = unsafe { mem::transmute(self.regs) };
        volatile_store(&mut regs.ier, 1 as u32);
    }

    pub fn enable_tx_interrupts(&mut self) {
        self.enable_nvic();
        let regs : &mut Registers = unsafe { mem::transmute(self.regs) };
        volatile_store(&mut regs.ier, 2 as u32);
    }

    pub fn disable_rx_interrupts(&mut self) {
        self.disable_nvic();
        let regs : &mut Registers = unsafe { mem::transmute(self.regs) };
        volatile_store(&mut regs.idr, 1 as u32);
    }

    pub fn handle_interrupt(&mut self) {
        use hil::uart::UART;
        if self.rx_ready() {
            let regs : &Registers = unsafe { mem::transmute(self.regs) };
            let c = volatile_load(&regs.rhr) as u8;
            match self.client {
                Some(ref client) => {client.read_done(c)},
                None => {}
            }
        }
    }

    pub fn reset_rx(&mut self) {
        let regs : &mut Registers = unsafe { mem::transmute(self.regs) };
        volatile_store(&mut regs.cr, 1 << 2);
    }
}

impl DMAClient for USART {
<<<<<<< HEAD
    fn xfer_done(&mut self, _pid: usize, _buf: &mut[u8]) {
        self.dma.as_mut().map(|dma| dma.disable());
        self.client.as_ref().map(|c| c.write_done() );
=======
    fn xfer_done(&mut self, _pid: usize) {
        let buffer = match self.dma.as_mut() {
            Some(dma) => {
                let buf = dma.abort_xfer();
                dma.disable();
                buf
            },
            None => None
        };
        self.client.as_ref().map(move |c| {
            buffer.map(|buf| c.write_done(buf));
        });
>>>>>>> 2dc6a701
    }
}

impl uart::UART for USART {
    fn init(&mut self, params: uart::UARTParams) {
        let chrl = ((params.data_bits - 1) & 0x3) as u32;
        let mode =
            (params.mode as u32) /* mode */
            | 0 << 4 /*USCLKS*/
            | chrl << 6 /* Character Length */
            | (params.parity as u32) << 9 /* Parity */
            | 0 << 12 /* Number of stop bits = 1 */
            | 1 << 19 /* Oversample at 8 times baud rate */;

        self.enable_clock();
        self.set_baud_rate(params.baud_rate);
        self.set_mode(mode);
        let regs : &mut Registers = unsafe { mem::transmute(self.regs) };
        volatile_store(&mut regs.ttgr, 4);
    }

    fn send_byte(&self, byte: u8) {
        while !self.tx_ready() {}
        let regs : &mut Registers = unsafe { mem::transmute(self.regs) };
        volatile_store(&mut regs.thr, byte as u32);
    }

    fn send_bytes(&self, bytes: &'static mut [u8], len: usize) {
        self.dma.as_ref().map(move |dma| {
            dma.enable();
<<<<<<< HEAD
            //dma.do_xfer(21, bytes);
=======
            dma.do_xfer(self.dma_peripheral, bytes, len);
>>>>>>> 2dc6a701
        });
    }

    fn rx_ready(&self) -> bool {
        let regs : &Registers = unsafe { mem::transmute(self.regs) };
        volatile_load(&regs.csr) & 0b1 != 0
    }

    fn tx_ready(&self) -> bool {
        let regs : &Registers = unsafe { mem::transmute(self.regs) };
        volatile_load(&regs.csr) & 0b10 != 0
    }


    fn read_byte(&self) -> u8 {
        while !self.rx_ready() {}
        let regs : &Registers = unsafe { mem::transmute(self.regs) };
        volatile_load(&regs.rhr) as u8
    }

    fn enable_rx(&self) {
        let regs : &mut Registers = unsafe { mem::transmute(self.regs) };
        volatile_store(&mut regs.cr, 1 << 4);
    }

    fn disable_rx(&mut self) {
        let regs : &mut Registers = unsafe { mem::transmute(self.regs) };
        volatile_store(&mut regs.cr, 1 << 5);
    }

    fn enable_tx(&self) {
        let regs : &mut Registers = unsafe { mem::transmute(self.regs) };
        volatile_store(&mut regs.cr, 1 << 6);
    }

    fn disable_tx(&mut self) {
        let regs : &mut Registers = unsafe { mem::transmute(self.regs) };
        volatile_store(&mut regs.cr, 1 << 7);
    }

}

#[no_mangle]
#[allow(non_snake_case)]
pub unsafe extern fn USART2_Handler() {
    use common::Queue;

    nvic::disable(nvic::NvicIdx::USART2);
    chip::INTERRUPT_QUEUE.as_mut().unwrap().enqueue(nvic::NvicIdx::USART2);
}

#[no_mangle]
#[allow(non_snake_case)]
pub unsafe extern fn USART3_Handler() {
    use common::Queue;

    nvic::disable(nvic::NvicIdx::USART3);
    chip::INTERRUPT_QUEUE.as_mut().unwrap().enqueue(nvic::NvicIdx::USART3);
}
<|MERGE_RESOLUTION|>--- conflicted
+++ resolved
@@ -182,11 +182,6 @@
 }
 
 impl DMAClient for USART {
-<<<<<<< HEAD
-    fn xfer_done(&mut self, _pid: usize, _buf: &mut[u8]) {
-        self.dma.as_mut().map(|dma| dma.disable());
-        self.client.as_ref().map(|c| c.write_done() );
-=======
     fn xfer_done(&mut self, _pid: usize) {
         let buffer = match self.dma.as_mut() {
             Some(dma) => {
@@ -199,7 +194,6 @@
         self.client.as_ref().map(move |c| {
             buffer.map(|buf| c.write_done(buf));
         });
->>>>>>> 2dc6a701
     }
 }
 
@@ -230,11 +224,7 @@
     fn send_bytes(&self, bytes: &'static mut [u8], len: usize) {
         self.dma.as_ref().map(move |dma| {
             dma.enable();
-<<<<<<< HEAD
-            //dma.do_xfer(21, bytes);
-=======
             dma.do_xfer(self.dma_peripheral, bytes, len);
->>>>>>> 2dc6a701
         });
     }
 
