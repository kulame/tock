--- conflicted
+++ resolved
@@ -333,50 +333,31 @@
                 *a1 = usize::from(err) as u32;
                 *a2 = ptr as u32;
                 *a3 = len as u32;
-<<<<<<< HEAD
-            },
-=======
-            }
->>>>>>> 3050dd86
+            }
             &GenericSyscallReturnValue::AllowReadOnlySuccess(ptr, len) => {
                 *a0 = SyscallReturnVariant::SuccessU32U32 as u32;
                 *a1 = ptr as u32;
                 *a2 = len as u32;
-<<<<<<< HEAD
-            },
-=======
-            }
->>>>>>> 3050dd86
+            }
             &GenericSyscallReturnValue::AllowReadOnlyFailure(err, ptr, len) => {
                 *a0 = SyscallReturnVariant::FailureU32U32 as u32;
                 *a1 = usize::from(err) as u32;
                 *a2 = ptr as u32;
                 *a3 = len as u32;
-<<<<<<< HEAD
-            },
-=======
-            }
->>>>>>> 3050dd86
+            }
             &GenericSyscallReturnValue::SubscribeSuccess(ptr, data) => {
                 *a0 = SyscallReturnVariant::SuccessU32U32 as u32;
                 *a1 = ptr as u32;
                 *a2 = data as u32;
-<<<<<<< HEAD
-            },
-=======
-            }
->>>>>>> 3050dd86
+            }
             &GenericSyscallReturnValue::SubscribeFailure(err, ptr, data) => {
                 *a0 = SyscallReturnVariant::FailureU32U32 as u32;
                 *a1 = usize::from(err) as u32;
                 *a2 = ptr as u32;
                 *a3 = data as u32;
-<<<<<<< HEAD
-=======
             }
             &GenericSyscallReturnValue::Legacy(rcode) => {
                 *a0 = usize::from(rcode) as u32;
->>>>>>> 3050dd86
             }
         }
     }
