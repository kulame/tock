//! Tock syscall number definitions and arch-agnostic interface trait.

use core::convert::TryFrom;
use core::fmt::Write;

use crate::driver::CommandResult;
use crate::errorcode::ErrorCode;
use crate::process;
use crate::returncode::ReturnCode;

/// Helper function to split a u64 into a higher and lower u32
///
/// Used in encoding 64-bit wide system call return values on 32-bit
/// platforms.
#[inline]
fn u64_to_be_u32s(src: u64) -> (u32, u32) {
    let src_bytes = src.to_be_bytes();
    let src_msb = u32::from_be_bytes([src_bytes[0], src_bytes[1], src_bytes[2], src_bytes[3]]);
    let src_lsb = u32::from_be_bytes([src_bytes[4], src_bytes[5], src_bytes[6], src_bytes[7]]);

    (src_msb, src_lsb)
}

// ---------- SYSTEMCALL ARGUMENT DECODING ----------

/// Enumeration over the possible system call classes
///
/// Each system call class is associated with the respective ID for
/// encoding a system call in registers.
#[repr(u8)]
#[derive(Copy, Clone, Debug)]
pub enum SyscallClass {
    Yield = 0,
    Subscribe = 1,
    Command = 2,
    ReadWriteAllow = 3,
    ReadOnlyAllow = 4,
    Memop = 5,
    Exit = 6,
}

#[repr(u8)]
#[derive(Copy, Clone, Debug)]
pub enum YieldCall {
    NoWait = 0,
    Wait = 1,
}

#[repr(u8)]
#[derive(Copy, Clone, Debug)]
pub enum ExitCall {
    Terminate = 0,
    Restart = 1,
}

// Required as long as no solution to
// https://github.com/rust-lang/rfcs/issues/2783 is integrated into
// the standard library
impl TryFrom<u8> for SyscallClass {
    type Error = u8;

    fn try_from(syscall_class_id: u8) -> Result<SyscallClass, u8> {
        match syscall_class_id {
            0 => Ok(SyscallClass::Yield),
            1 => Ok(SyscallClass::Subscribe),
            2 => Ok(SyscallClass::Command),
            3 => Ok(SyscallClass::ReadWriteAllow),
            4 => Ok(SyscallClass::ReadOnlyAllow),
            5 => Ok(SyscallClass::Memop),
            6 => Ok(SyscallClass::Exit),
            i => Err(i),
        }
    }
}

/// Decoded system calls
#[derive(Copy, Clone, Debug, PartialEq)]
pub enum Syscall {
    /// Return to the kernel to allow other processes to execute or to wait for
    /// interrupts and callbacks.
    ///
    /// System call class ID 0
    Yield { which: usize, address: *mut u8 },

    /// Pass a callback function to the kernel.
    ///
    /// System call class ID 1
    Subscribe {
        driver_number: usize,
        subdriver_number: usize,
        callback_ptr: *mut (),
        appdata: usize,
    },

    /// Instruct the kernel or a capsule to perform an operation.
    ///
    /// System call class ID 2
    Command {
        driver_number: usize,
        subdriver_number: usize,
        arg0: usize,
        arg1: usize,
    },

    /// Share a memory buffer with the kernel, which the kernel may
    /// read from and write to.
    ///
    /// System call class ID 3
    ReadWriteAllow {
        driver_number: usize,
        subdriver_number: usize,
        allow_address: *mut u8,
        allow_size: usize,
    },

    /// Share a memory buffer with the kernel, which the kernel may
    /// only read from and never write to.
    ///
    /// System call class ID 4
    ReadOnlyAllow {
        driver_number: usize,
        subdriver_number: usize,
        allow_address: *const u8,
        allow_size: usize,
    },

    /// Various memory operations.
    ///
    /// System call class ID 5
    Memop { operand: usize, arg0: usize },

    Exit {
        which: usize,
        completion_code: usize,
    },
}

impl Syscall {
    /// Helper function for converting raw values passed back from an application
    /// into a `Syscall` type in Tock.
    ///
    /// Different architectures may have different mechanisms for passing
    /// information about what syscall an app called, but they will have have to
    /// convert the series of raw values into a more useful Rust type. While
    /// implementations are free to do this themselves, this provides a generic
    /// helper function which should help reduce duplicated code.
    ///
    /// The mappings between raw `syscall_number` values and the associated syscall
    /// type are specified and fixed by Tock. After that, this function only
    /// converts raw values to more meaningful types based on the syscall.
    pub fn from_register_arguments(
        syscall_number: u8,
        r0: usize,
        r1: usize,
        r2: usize,
        r3: usize,
    ) -> Option<Syscall> {
        match SyscallClass::try_from(syscall_number) {
            Ok(SyscallClass::Yield) => Some(Syscall::Yield {
                which: r0,
                address: r1 as *mut u8,
            }),
            Ok(SyscallClass::Subscribe) => Some(Syscall::Subscribe {
                driver_number: r0,
                subdriver_number: r1,
                callback_ptr: r2 as *mut (),
                appdata: r3,
            }),
            Ok(SyscallClass::Command) => Some(Syscall::Command {
                driver_number: r0,
                subdriver_number: r1,
                arg0: r2,
                arg1: r3,
            }),
            Ok(SyscallClass::ReadWriteAllow) => Some(Syscall::ReadWriteAllow {
                driver_number: r0,
                subdriver_number: r1,
                allow_address: r2 as *mut u8,
                allow_size: r3,
            }),
            Ok(SyscallClass::ReadOnlyAllow) => Some(Syscall::ReadOnlyAllow {
                driver_number: r0,
                subdriver_number: r1,
                allow_address: r2 as *const u8,
                allow_size: r3,
            }),
            Ok(SyscallClass::Memop) => Some(Syscall::Memop {
                operand: r0,
                arg0: r1,
            }),
            Ok(SyscallClass::Exit) => Some(Syscall::Exit {
                which: r0,
                completion_code: r1,
            }),
            Err(_) => None,
        }
    }
}

// ---------- SYSCALL RETURN VALUE ENCODING ----------

/// Enumeration over the possible system call return type variants.
///
/// Each variant is associated with the respective variant identifier
/// that would be passed along with the return value to userspace.
#[repr(u32)]
#[derive(Copy, Clone, Debug)]
pub enum SyscallReturnVariant {
    Failure = 0,
    FailureU32 = 1,
    FailureU32U32 = 2,
    FailureU64 = 3,
    Success = 128,
    SuccessU32 = 129,
    SuccessU32U32 = 130,
    SuccessU32U32U32 = 131,
    SuccessU64 = 132,
    SuccessU64U32 = 133,
}

/// Possible system call return variants, generic over the system call
/// type
///
/// This struct operates over primitive types such as integers of
/// fixed length and pointers. It is constructed by the scheduler and
/// passed down to the architecture to be encoded into registers,
/// possibly using the provided
/// [`encode_syscall_return`](GenericSyscallReturnValue::encode_syscall_return)
/// method.
///
/// Capsules use higher level Rust types
/// (e.g. [`AppSlice`](crate::AppSlice) and
/// [`Callback`](crate::Callback)) or wrappers around this struct
/// ([`CommandResult`](crate::CommandResult)) which limit the
/// available constructors to safely constructable variants.
#[derive(Copy, Clone, Debug)]
pub enum GenericSyscallReturnValue {
    /// Generic error case
    Failure(ErrorCode),
    /// Generic error case, with an additional 32-bit data field
    FailureU32(ErrorCode, u32),
    /// Generic error case, with two additional 32-bit data fields
    FailureU32U32(ErrorCode, u32, u32),
    /// Generic error case, with an additional 64-bit data field
    FailureU64(ErrorCode, u64),
    /// Generic success case
    Success,
    /// Generic success case, with an additional 32-bit data field
    SuccessU32(u32),
    /// Generic success case, with two additional 32-bit data fields
    SuccessU32U32(u32, u32),
    /// Generic success case, with three additional 32-bit data fields
    SuccessU32U32U32(u32, u32, u32),
    /// Generic success case, with an additional 64-bit data field
    SuccessU64(u64),
    /// Generic success case, with an additional 32-bit and 64-bit
    /// data field
    SuccessU64U32(u64, u32),

    // These following types are used by the scheduler so that it can
    // return values to userspace in an architecture (pointer-width)
    // independent way. The kernel passes these types (rather than
    // AppSlice or Callback) for two reasons. First, since the
    // kernel/scheduler makes promises about the lifetime and safety
    // of these types (e.g., an accepted allow does not overlap with
    // an existing accepted AppSlice), it does not want to leak them
    // to other code. Second, if subscribe or allow calls pass invalid
    // values (pointers out of valid memory), the kernel cannot
    // construct an AppSlice or Callback type but needs to be able to
    // return a failure. -pal 11/24/20
    /// Read/Write allow success case
    AllowReadWriteSuccess(*mut u8, usize),
    /// Read/Write allow failure case
    AllowReadWriteFailure(ErrorCode, *mut u8, usize),

    /// Read only allow success case
    AllowReadOnlySuccess(*const u8, usize),
    /// Read only allow failure case
    AllowReadOnlyFailure(ErrorCode, *const u8, usize),

    /// Subscribe success case
    SubscribeSuccess(*const u8, usize),
    /// Subscribe failure case
    SubscribeFailure(ErrorCode, *const u8, usize),

    Legacy(ReturnCode),
}

impl GenericSyscallReturnValue {
    pub(crate) fn from_command_result(res: CommandResult) -> Self {
        res.into_inner()
    }

    /// Encode the system call return value into 4 registers
    ///
    /// Architectures are free to define their own encoding.
    pub fn encode_syscall_return(&self, a0: &mut u32, a1: &mut u32, a2: &mut u32, a3: &mut u32) {
        match self {
            &GenericSyscallReturnValue::Failure(e) => {
                *a0 = SyscallReturnVariant::Failure as u32;
                *a1 = usize::from(e) as u32;
            }
            &GenericSyscallReturnValue::FailureU32(e, data0) => {
                *a0 = SyscallReturnVariant::FailureU32 as u32;
                *a1 = usize::from(e) as u32;
                *a2 = data0;
            }
            &GenericSyscallReturnValue::FailureU32U32(e, data0, data1) => {
                *a0 = SyscallReturnVariant::FailureU32U32 as u32;
                *a1 = usize::from(e) as u32;
                *a2 = data0;
                *a3 = data1;
            }
            &GenericSyscallReturnValue::FailureU64(e, data0) => {
                let (data0_msb, data0_lsb) = u64_to_be_u32s(data0);
                *a0 = SyscallReturnVariant::FailureU64 as u32;
                *a1 = usize::from(e) as u32;
                *a2 = data0_lsb;
                *a3 = data0_msb;
            }
            &GenericSyscallReturnValue::Success => {
                *a0 = SyscallReturnVariant::Success as u32;
            }
            &GenericSyscallReturnValue::SuccessU32(data0) => {
                *a0 = SyscallReturnVariant::SuccessU32 as u32;
                *a1 = data0;
            }
            &GenericSyscallReturnValue::SuccessU32U32(data0, data1) => {
                *a0 = SyscallReturnVariant::SuccessU32U32 as u32;
                *a1 = data0;
                *a2 = data1;
            }
            &GenericSyscallReturnValue::SuccessU32U32U32(data0, data1, data2) => {
                *a0 = SyscallReturnVariant::SuccessU32U32U32 as u32;
                *a1 = data0;
                *a2 = data1;
                *a3 = data2;
            }
            &GenericSyscallReturnValue::SuccessU64(data0) => {
                let (data0_msb, data0_lsb) = u64_to_be_u32s(data0);

                *a0 = SyscallReturnVariant::SuccessU64 as u32;
                *a1 = data0_lsb;
                *a2 = data0_msb;
            }
            &GenericSyscallReturnValue::SuccessU64U32(data0, data1) => {
                let (data0_msb, data0_lsb) = u64_to_be_u32s(data0);

                *a0 = SyscallReturnVariant::SuccessU64U32 as u32;
                *a1 = data0_lsb;
                *a2 = data0_msb;
                *a3 = data1;
            }
            &GenericSyscallReturnValue::AllowReadWriteSuccess(ptr, len) => {
                *a0 = SyscallReturnVariant::SuccessU32U32 as u32;
                *a1 = ptr as u32;
                *a2 = len as u32;
            }
            &GenericSyscallReturnValue::AllowReadWriteFailure(err, ptr, len) => {
                *a0 = SyscallReturnVariant::FailureU32U32 as u32;
                *a1 = usize::from(err) as u32;
                *a2 = ptr as u32;
                *a3 = len as u32;
            }
            &GenericSyscallReturnValue::AllowReadOnlySuccess(ptr, len) => {
                *a0 = SyscallReturnVariant::SuccessU32U32 as u32;
                *a1 = ptr as u32;
                *a2 = len as u32;
            }
            &GenericSyscallReturnValue::AllowReadOnlyFailure(err, ptr, len) => {
                *a0 = SyscallReturnVariant::FailureU32U32 as u32;
                *a1 = usize::from(err) as u32;
                *a2 = ptr as u32;
                *a3 = len as u32;
            }
            &GenericSyscallReturnValue::SubscribeSuccess(ptr, data) => {
                *a0 = SyscallReturnVariant::SuccessU32U32 as u32;
                *a1 = ptr as u32;
                *a2 = data as u32;
            }
            &GenericSyscallReturnValue::SubscribeFailure(err, ptr, data) => {
                *a0 = SyscallReturnVariant::FailureU32U32 as u32;
                *a1 = usize::from(err) as u32;
                *a2 = ptr as u32;
                *a3 = data as u32;
            }
            &GenericSyscallReturnValue::Legacy(rcode) => {
                *a0 = usize::from(rcode) as u32;
            }
        }
    }
}

// ---------- USERSPACE KERNEL BOUNDARY ----------

/// Why the process stopped executing and execution returned to the kernel.
#[derive(PartialEq, Copy, Clone)]
pub enum ContextSwitchReason {
    /// Process called a syscall. Also returns the syscall and relevant values.
    SyscallFired { syscall: Syscall },
    /// Process triggered the hardfault handler.
    Fault,
    /// Process interrupted (e.g. by a hardware event)
    Interrupted,
}

/// This trait must be implemented by the architecture of the chip Tock is
/// running on. It allows the kernel to manage switching to and from processes
/// in an architecture-agnostic manner.
///
/// Since exactly how callbacks and return values are passed between kernelspace
/// and userspace is implementation specific, and may use process memory to
/// store state when switching, functions in this trait are passed the bounds of
/// process-accessible memory so that the implementation can verify it is
/// reading and writing memory that the process has valid access to. These
/// bounds are passed through `accessible_memory_start` and `app_brk` pointers.
pub trait UserspaceKernelBoundary {
    /// Some architecture-specific struct containing per-process state that must
    /// be kept while the process is not running. For example, for keeping CPU
    /// registers that aren't stored on the stack.
    ///
    /// Implementations should **not** rely on the `Default` constructor (custom
    /// or derived) for any initialization of a process's stored state. The
    /// initialization must happen in the `initialize_process()` function.
    type StoredState: Default;

    /// Called by the kernel during process creation to inform the kernel of the
    /// minimum amount of process-accessible RAM needed by a new process. This
    /// allows for architecture-specific process layout decisions, such as stack
    /// pointer initialization.
    ///
    /// This returns the minimum number of bytes of process-accessible memory
    /// the kernel must allocate to a process so that a successful context
    /// switch is possible.
    ///
    /// Some architectures may not need any allocated memory, and this should
    /// return 0. In general, implementations should try to pre-allocate the
    /// minimal amount of process-accessible memory (i.e. return as close to 0
    /// as possible) to provide the most flexibility to the process. However,
    /// the return value will be nonzero for architectures where values are
    /// passed in memory between kernelspace and userspace during syscalls or a
    /// stack needs to be setup.
    fn initial_process_app_brk_size(&self) -> usize;

    /// Called by the kernel after it has memory allocated to it but before it
    /// is allowed to begin executing. Allows for architecture-specific process
    /// setup, e.g. allocating a syscall stack frame.
    ///
    /// This function must also initialize the stored state (if needed).
    ///
    /// The kernel calls this function with the start of memory allocated to the
    /// process by providing `accessible_memory_start`. It also provides the
    /// `app_brk` pointer which marks the end of process-accessible memory. The
    /// kernel guarantees that `accessible_memory_start` will be word-aligned.
    ///
    /// If successful, this function returns `Ok()`. If the process syscall
    /// state cannot be initialized with the available amount of memory, or for
    /// any other reason, it should return `Err()`.
    ///
    /// This function may be called multiple times on the same process. For
    /// example, if a process crashes and is to be restarted, this must be
    /// called. Or if the process is moved this may need to be called.
    unsafe fn initialize_process(
        &self,
        accessible_memory_start: *const u8,
        app_brk: *const u8,
        state: &mut Self::StoredState,
    ) -> Result<(), ()>;

    /// Set the return value the process should see when it begins executing
    /// again after the syscall. This will only be called after a process has
    /// called a syscall.
    ///
    /// The process to set the return value for is specified by the `state`
    /// value. The `return_value` is the value that should be passed to the
    /// process so that when it resumes executing it knows the return value of
    /// the syscall it called.
    unsafe fn set_syscall_return_value(
        &self,
        accessible_memory_start: *const u8,
        app_brk: *const u8,
        state: &mut Self::StoredState,
<<<<<<< HEAD
        return_value: GenericSyscallReturnValue,
    );
=======
        return_value: isize,
    ) -> Result<(), ()>;
>>>>>>> 16af270a

    /// Set the function that the process should execute when it is resumed.
    /// This has two major uses: 1) sets up the initial function call to
    /// `_start` when the process is started for the very first time; 2) tells
    /// the process to execute a callback function after calling `yield()`.
    ///
    /// **Note:** This method cannot be called in conjunction with
    /// `set_syscall_return_value`, as the injected function will clobber the
    /// return value.
    ///
    /// ### Arguments
    ///
    /// - `accessible_memory_start` is the address of the start of the
    ///   process-accessible memory region for this process.
    /// - `app_brk` is the address of the current process break. This marks the
    ///   end of the memory region the process has access to. Note, this is not
    ///   the end of the entire memory region allocated to the process. Some
    ///   memory above this address is still allocated for the process, but if
    ///   the process tries to access it an MPU fault will occur.
    /// - `state` is the stored state for this process.
    /// - `callback` is the function that should be executed when the process
    ///   resumes.
    ///
    /// ### Return
    ///
    /// Returns `Ok(())` if the function was successfully enqueued for the
    /// process. Returns `Err(())` if the function was not, likely because there
    /// is insufficient memory available to do so.
    unsafe fn set_process_function(
        &self,
        accessible_memory_start: *const u8,
        app_brk: *const u8,
        state: &mut Self::StoredState,
        callback: process::FunctionCall,
    ) -> Result<(), ()>;

    /// Context switch to a specific process.
    ///
    /// This returns two values in a tuple.
    ///
    /// 1. A `ContextSwitchReason` indicating why the process stopped executing
    ///    and switched back to the kernel.
    /// 2. Optionally, the current stack pointer used by the process. This is
    ///    optional because it is only for debugging in process.rs. By sharing
    ///    the process's stack pointer with process.rs users can inspect the
    ///    state and see the stack depth, which might be useful for debugging.
    unsafe fn switch_to_process(
        &self,
        accessible_memory_start: *const u8,
        app_brk: *const u8,
        state: &mut Self::StoredState,
    ) -> (ContextSwitchReason, Option<*const u8>);

    /// Display architecture specific (e.g. CPU registers or status flags) data
    /// for a process identified by the stored state for that process.
    unsafe fn print_context(
        &self,
        accessible_memory_start: *const u8,
        app_brk: *const u8,
        state: &Self::StoredState,
        writer: &mut dyn Write,
    );
}<|MERGE_RESOLUTION|>--- conflicted
+++ resolved
@@ -480,13 +480,8 @@
         accessible_memory_start: *const u8,
         app_brk: *const u8,
         state: &mut Self::StoredState,
-<<<<<<< HEAD
         return_value: GenericSyscallReturnValue,
-    );
-=======
-        return_value: isize,
     ) -> Result<(), ()>;
->>>>>>> 16af270a
 
     /// Set the function that the process should execute when it is resumed.
     /// This has two major uses: 1) sets up the initial function call to
